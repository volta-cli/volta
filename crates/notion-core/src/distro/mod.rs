//! Provides types for fetching tool distributions into the local inventory.

mod error;
pub mod node;
pub mod yarn;

use hook::ToolHooks;
use inventory::Collection;
use notion_fail::Fallible;
use semver::Version;
<<<<<<< HEAD
=======
use std::fmt::{self, Display, Formatter};
use std::fs::File;
>>>>>>> 7a3aa31b

/// The result of a requested installation.
pub enum Fetched<V> {
    /// Indicates that the given tool was already installed.
    Already(V),
    /// Indicates that the given tool was not already installed but has now been installed.
    Now(V),
}

impl<V> Fetched<V> {
    /// Consumes this value and produces the installed version.
    pub fn into_version(self) -> V {
        match self {
            Fetched::Already(version) | Fetched::Now(version) => version,
        }
    }

    /// Produces a reference to the installed version.
    pub fn version(&self) -> &V {
        match self {
            &Fetched::Already(ref version) | &Fetched::Now(ref version) => version,
        }
    }
}

/// Abstraction to contain info about Distro versions.
#[derive(Eq, PartialEq, Clone, Debug)]
pub enum DistroVersion {
    // the version of the Node runtime, and the npm version installed with that
    Node(Version, Version),
    Yarn(Version),
    Npm(Version),
    Package(String, Version),
}

impl Display for DistroVersion {
    fn fmt(&self, f: &mut Formatter) -> Result<(), fmt::Error> {
        let s = match self {
            &DistroVersion::Node(ref runtime, ref npm) => {
                format!("node version {} (npm {})", runtime, npm)
            }
            &DistroVersion::Yarn(ref version) => format!("yarn version {}", version),
            &DistroVersion::Npm(ref version) => format!("npm version {}", version),
            &DistroVersion::Package(ref name, ref version) => {
                format!("{} version {}", name, version)
            }
        };
        f.write_str(&s)
    }
}

<<<<<<< HEAD
    /// Provisions a new Distro based on the Version and Possible Hooks
    fn new(version: Version, hooks: Option<&ToolHooks<Self>>) -> Fallible<Self>;
=======
pub trait Distro: Sized {
    /// Provision a distribution from the public distributor (e.g. `https://nodejs.org`).
    fn public(version: Version) -> Fallible<Self>;

    /// Provision a distribution from a remote distributor.
    fn remote(version: Version, url: &str) -> Fallible<Self>;

    /// Provision a distribution from the filesystem.
    fn local(version: Version, file: File) -> Fallible<Self>;
>>>>>>> 7a3aa31b

    /// Produces a reference to this distro's Tool version.
    fn version(&self) -> &Version;

    /// Fetches this version of the Tool. (It is left to the responsibility of the `Collection`
    /// to update its state after fetching succeeds.)
    fn fetch(self, collection: &Collection<Self>) -> Fallible<Fetched<DistroVersion>>;
}<|MERGE_RESOLUTION|>--- conflicted
+++ resolved
@@ -8,11 +8,7 @@
 use inventory::Collection;
 use notion_fail::Fallible;
 use semver::Version;
-<<<<<<< HEAD
-=======
 use std::fmt::{self, Display, Formatter};
-use std::fs::File;
->>>>>>> 7a3aa31b
 
 /// The result of a requested installation.
 pub enum Fetched<V> {
@@ -64,20 +60,11 @@
     }
 }
 
-<<<<<<< HEAD
+pub trait Distro: Sized {
+    type VersionDetails;
+
     /// Provisions a new Distro based on the Version and Possible Hooks
     fn new(version: Version, hooks: Option<&ToolHooks<Self>>) -> Fallible<Self>;
-=======
-pub trait Distro: Sized {
-    /// Provision a distribution from the public distributor (e.g. `https://nodejs.org`).
-    fn public(version: Version) -> Fallible<Self>;
-
-    /// Provision a distribution from a remote distributor.
-    fn remote(version: Version, url: &str) -> Fallible<Self>;
-
-    /// Provision a distribution from the filesystem.
-    fn local(version: Version, file: File) -> Fallible<Self>;
->>>>>>> 7a3aa31b
 
     /// Produces a reference to this distro's Tool version.
     fn version(&self) -> &Version;
