//! Traits and types for executing command-line tools.

use std::env::{self, ArgsOs};
use std::ffi::{OsStr, OsString};
use std::fmt::{self, Debug, Display, Formatter};
use std::io;
use std::marker::Sized;
use std::path::Path;
use std::process::{Command, ExitStatus};

use crate::env::UNSAFE_GLOBAL;
<<<<<<< HEAD
use crate::path;
=======
use crate::error::ErrorDetails;
>>>>>>> 64bc1cf7
use crate::session::{ActivityKind, Session};
use crate::style;
use crate::version::VersionSpec;
use notion_fail::{throw, ExitCode, FailExt, Fallible, NotionError};

mod binary;
mod node;
mod npm;
mod npx;
mod script;
mod yarn;

pub use self::binary::Binary;
pub use self::node::Node;
pub use self::npm::Npm;
pub use self::npx::Npx;
pub use self::script::Script;
pub use self::yarn::Yarn;

fn display_error(err: &NotionError) {
    if err.is_user_friendly() {
        style::display_error(style::ErrorContext::Shim, err);
    } else {
        style::display_unknown_error(style::ErrorContext::Shim, err);
    }
}

pub enum ToolSpec {
    Node(VersionSpec),
    Yarn(VersionSpec),
    Npm(VersionSpec),
    Package(String, VersionSpec),
}

impl ToolSpec {
    pub fn from_str(tool_name: &str, version: VersionSpec) -> Self {
        match tool_name {
            "node" => ToolSpec::Node(version),
            "yarn" => ToolSpec::Yarn(version),
            "npm" => ToolSpec::Npm(version),
            package => ToolSpec::Package(package.to_string(), version),
        }
    }
}

impl Debug for ToolSpec {
    fn fmt(&self, f: &mut Formatter<'_>) -> Result<(), fmt::Error> {
        let s = match self {
            &ToolSpec::Node(ref version) => format!("node version {}", version),
            &ToolSpec::Yarn(ref version) => format!("yarn version {}", version),
            &ToolSpec::Npm(ref version) => format!("npm version {}", version),
            &ToolSpec::Package(ref name, ref version) => format!("{} version {}", name, version),
        };
        f.write_str(&s)
    }
}

impl Display for ToolSpec {
    fn fmt(&self, f: &mut Formatter<'_>) -> Result<(), fmt::Error> {
        let s = match self {
            &ToolSpec::Node(ref version) => format!("node version {}", version),
            &ToolSpec::Yarn(ref version) => format!("yarn version {}", version),
            &ToolSpec::Npm(ref version) => format!("npm version {}", version),
            &ToolSpec::Package(ref name, ref version) => format!("{} version {}", name, version),
        };
        f.write_str(&s)
    }
}

fn binary_exec_error(error: &io::Error) -> ErrorDetails {
    if let Some(inner_err) = error.get_ref() {
        ErrorDetails::BinaryExecError {
            error: inner_err.to_string(),
        }
    } else {
        ErrorDetails::BinaryExecError {
            error: error.to_string(),
        }
    }
}

/// Represents a command-line tool that Notion shims delegate to.
pub trait Tool: Sized {
    fn launch() -> ! {
        let mut session = Session::new();

        session.add_event_start(ActivityKind::Tool);

        let tool_result = path::ensure_notion_dirs_exist().and_then(|_| Self::new(&mut session));
        match tool_result {
            Ok(tool) => {
                tool.exec(session);
            }
            Err(err) => {
                display_error(&err);
                session.add_event_error(ActivityKind::Tool, &err);
                session.exit(ExitCode::ExecutionFailure);
            }
        }
    }

    /// Constructs a new instance.
    fn new(_: &mut Session) -> Fallible<Self>;

    /// Constructs a new instance, using the specified command-line and `PATH` variable.
    fn from_components(exe: &OsStr, args: ArgsOs, path_var: &OsStr) -> Self;

    /// Extracts the `Command` from this tool.
    fn command(self) -> Command;

    /// Perform any tasks which must be run after the tool runs but before exiting.
    fn finalize(_session: &Session, _maybe_status: &io::Result<ExitStatus>) {}

    /// Delegates the current process to this tool.
    fn exec(self, mut session: Session) -> ! {
        let mut command = self.command();
        let status = command.status();
        Self::finalize(&session, &status);
        match status {
            Ok(status) if status.success() => {
                session.add_event_end(ActivityKind::Tool, ExitCode::Success);
                session.exit(ExitCode::Success);
            }
            Ok(status) => {
                // ISSUE (#36): if None, in unix, find out the signal
                let code = status.code().unwrap_or(1);
                session.add_event_tool_end(ActivityKind::Tool, code);
                session.exit_tool(code);
            }
            Err(err) => {
                let notion_err = err.with_context(binary_exec_error);
                display_error(&notion_err);
                session.add_event_error(ActivityKind::Tool, &notion_err);
                session.exit(ExitCode::ExecutionFailure);
            }
        }
    }
}

#[cfg(unix)]
fn command_for(exe: &OsStr, args: ArgsOs, path_var: &OsStr) -> Command {
    let mut command = Command::new(exe);
    command.args(args);
    command.env("PATH", path_var);
    command
}

<<<<<<< HEAD
#[cfg(windows)]
fn command_for(exe: &OsStr, args: ArgsOs, path_var: &OsStr) -> Command {
    // Several of the node utilities are implemented as `.bat` or `.cmd` files
    // When executing those files with `Command`, we need to call them with:
    //    cmd.exe /C <COMMAND> <ARGUMENTS>
    // Instead of: <COMMAND> <ARGUMENTS>
    // See: https://github.com/rust-lang/rust/issues/42791 For a longer discussion
    let mut command = Command::new("cmd.exe");
    command.arg("/C");
    command.arg(exe);
    command.args(args);
    command.env("PATH", path_var);
    command
}

#[derive(Fail, Debug)]
#[fail(display = "Tool name could not be determined")]
struct NoArg0Error;

=======
>>>>>>> 64bc1cf7
fn arg0(args: &mut ArgsOs) -> Fallible<OsString> {
    let opt = args
        .next()
        .and_then(|arg0| Path::new(&arg0).file_name().map(tool_name_from_file_name));
    if let Some(file_name) = opt {
        Ok(file_name)
    } else {
        throw!(ErrorDetails::CouldNotDetermineTool);
    }
}

<<<<<<< HEAD
#[cfg(unix)]
fn tool_name_from_file_name(file_name: &OsStr) -> OsString {
    file_name.to_os_string()
}

#[cfg(windows)]
fn tool_name_from_file_name(file_name: &OsStr) -> OsString {
    // On Windows Powershell, the file name includes the .exe suffix
    // We need to remove that, because many of the tools are not .exe files
    let mut result = OsString::new();
    match file_name.to_str() {
        Some(file) => {
            result.push(file.trim_end_matches(".exe"));
        }
        None => {
            result.push(file_name);
        }
    }

    result
}

#[derive(Debug, Fail, NotionFail)]
#[fail(
    display = r#"
No {} version selected.

See `notion help pin` for help adding {} to a project toolchain.

See `notion help install` for help adding {} to your personal toolchain."#,
    tool, tool, tool
)]
#[notion_fail(code = "NoVersionMatch")]
struct NoSuchToolError {
    tool: String,
}

#[derive(Debug, Fail, NotionFail)]
#[fail(display = r#"
Global package installs are not recommended.

Consider using `notion install` to add a package to your toolchain (see `notion help install` for more info)."#)]
#[notion_fail(code = "InvalidArguments")]
struct NoGlobalInstallError;

=======
>>>>>>> 64bc1cf7
fn intercept_global_installs() -> bool {
    if cfg!(feature = "intercept-globals") {
        // We should only intercept global installs if the NOTION_UNSAFE_GLOBAL variable is not set
        env::var_os(UNSAFE_GLOBAL).is_none()
    } else {
        false
    }
}<|MERGE_RESOLUTION|>--- conflicted
+++ resolved
@@ -9,11 +9,8 @@
 use std::process::{Command, ExitStatus};
 
 use crate::env::UNSAFE_GLOBAL;
-<<<<<<< HEAD
+use crate::error::ErrorDetails;
 use crate::path;
-=======
-use crate::error::ErrorDetails;
->>>>>>> 64bc1cf7
 use crate::session::{ActivityKind, Session};
 use crate::style;
 use crate::version::VersionSpec;
@@ -161,7 +158,6 @@
     command
 }
 
-<<<<<<< HEAD
 #[cfg(windows)]
 fn command_for(exe: &OsStr, args: ArgsOs, path_var: &OsStr) -> Command {
     // Several of the node utilities are implemented as `.bat` or `.cmd` files
@@ -177,12 +173,6 @@
     command
 }
 
-#[derive(Fail, Debug)]
-#[fail(display = "Tool name could not be determined")]
-struct NoArg0Error;
-
-=======
->>>>>>> 64bc1cf7
 fn arg0(args: &mut ArgsOs) -> Fallible<OsString> {
     let opt = args
         .next()
@@ -194,7 +184,6 @@
     }
 }
 
-<<<<<<< HEAD
 #[cfg(unix)]
 fn tool_name_from_file_name(file_name: &OsStr) -> OsString {
     file_name.to_os_string()
@@ -217,31 +206,6 @@
     result
 }
 
-#[derive(Debug, Fail, NotionFail)]
-#[fail(
-    display = r#"
-No {} version selected.
-
-See `notion help pin` for help adding {} to a project toolchain.
-
-See `notion help install` for help adding {} to your personal toolchain."#,
-    tool, tool, tool
-)]
-#[notion_fail(code = "NoVersionMatch")]
-struct NoSuchToolError {
-    tool: String,
-}
-
-#[derive(Debug, Fail, NotionFail)]
-#[fail(display = r#"
-Global package installs are not recommended.
-
-Consider using `notion install` to add a package to your toolchain (see `notion help install` for more info)."#)]
-#[notion_fail(code = "InvalidArguments")]
-struct NoGlobalInstallError;
-
-=======
->>>>>>> 64bc1cf7
 fn intercept_global_installs() -> bool {
     if cfg!(feature = "intercept-globals") {
         // We should only intercept global installs if the NOTION_UNSAFE_GLOBAL variable is not set
