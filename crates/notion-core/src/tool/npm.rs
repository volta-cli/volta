use std::env::{args_os, ArgsOs};
use std::ffi::{OsStr, OsString};
use std::io;
use std::process::{Command, ExitStatus};

<<<<<<< HEAD
use super::{arg0, command_for, display_error, intercept_global_installs, Tool};
use error::ErrorDetails;
use session::{ActivityKind, Session};
=======
use super::{
    arg0, command_for, display_error, intercept_global_installs, NoGlobalInstallError,
    NoSuchToolError, Tool,
};
use crate::session::{ActivityKind, Session};
>>>>>>> 5cb00e55

use notion_fail::{throw, Fallible};

/// Represents a `npm` executable.
pub struct Npm(Command);

impl Tool for Npm {
    fn new(session: &mut Session) -> Fallible<Self> {
        session.add_event_start(ActivityKind::Npm);

        let mut args = args_os();
        let exe = arg0(&mut args)?;

        if intercept_global_installs() && is_global_npm_install() {
            throw!(ErrorDetails::NoGlobalInstalls);
        }

        if let Some(ref platform) = session.current_platform()? {
            let image = platform.checkout(session)?;
            Ok(Self::from_components(&exe, args, &image.path()?))
        } else {
            // Using 'Node' as the tool name since the npm version is derived from the Node version
            // This way the error message will prompt the user to add 'Node' to their toolchain, instead of 'npm'
            throw!(ErrorDetails::NoSuchTool {
                tool: "Node".to_string()
            });
        }
    }

    fn from_components(exe: &OsStr, args: ArgsOs, path_var: &OsStr) -> Self {
        Npm(command_for(exe, args, path_var))
    }

    fn command(self) -> Command {
        self.0
    }

    fn finalize(session: &Session, maybe_status: &io::Result<ExitStatus>) {
        if let Ok(_) = maybe_status {
            if let Ok(Some(project)) = session.project() {
                let errors = project.autoshim();

                for error in errors {
                    display_error(&error);
                }
            }
        }
    }
}

fn is_global_npm_install() -> bool {
    let command = args_os()
        .skip(1)
        .skip_while(|arg| match arg.to_str() {
            Some(arg) => arg.starts_with("-"),
            None => false,
        })
        .next();

    // npm global installs will have the command `i`, `install`, `add` or `isntall`
    // See https://github.com/npm/cli/blob/latest/lib/config/cmd-list.js
    // Additionally, they will have `-g` or `--global` somewhere in the argument list
    if command == Some(OsString::from("install"))
        || command == Some(OsString::from("i"))
        || command == Some(OsString::from("isntall"))
        || command == Some(OsString::from("add"))
    {
        args_os().any(|arg| arg == OsString::from("-g") || arg == OsString::from("--global"))
    } else {
        false
    }
}<|MERGE_RESOLUTION|>--- conflicted
+++ resolved
@@ -3,17 +3,9 @@
 use std::io;
 use std::process::{Command, ExitStatus};
 
-<<<<<<< HEAD
 use super::{arg0, command_for, display_error, intercept_global_installs, Tool};
-use error::ErrorDetails;
-use session::{ActivityKind, Session};
-=======
-use super::{
-    arg0, command_for, display_error, intercept_global_installs, NoGlobalInstallError,
-    NoSuchToolError, Tool,
-};
+use crate::error::ErrorDetails;
 use crate::session::{ActivityKind, Session};
->>>>>>> 5cb00e55
 
 use notion_fail::{throw, Fallible};
 
