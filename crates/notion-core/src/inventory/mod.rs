--- conflicted
+++ resolved
@@ -26,7 +26,7 @@
 use crate::tool::ToolSpec;
 use crate::version::VersionSpec;
 use notion_fail::{throw, Fallible, ResultExt};
-use semver::Version;
+use semver::{Version, VersionReq};
 
 pub(crate) mod serial;
 
@@ -126,25 +126,6 @@
     }
 }
 
-<<<<<<< HEAD
-=======
-/// Thrown when there is no Node version matching a requested semver specifier.
-#[derive(Debug, Fail, NotionFail)]
-#[fail(display = "No Node version found for {}", matching)]
-#[notion_fail(code = "NoVersionMatch")]
-struct NoNodeVersionFoundError {
-    matching: String,
-}
-
-/// Thrown when there is no Yarn version matching a requested semver specifier.
-#[derive(Debug, Fail, NotionFail)]
-#[fail(display = "No Yarn version found for {}", matching)]
-#[notion_fail(code = "NoVersionMatch")]
-struct NoYarnVersionFoundError {
-    matching: String,
-}
-
->>>>>>> b4aefb16
 impl<D: Distro> Collection<D> {
     /// Tests whether this Collection contains the specified Tool version.
     pub fn contains(&self, version: &Version) -> bool {
@@ -231,7 +212,7 @@
         if let Some(version) = version_opt {
             Ok(version)
         } else {
-            throw!(NoNodeVersionFoundError {
+            throw!(ErrorDetails::NodeVersionNotFound {
                 matching: "latest".to_string()
             })
         }
@@ -257,13 +238,8 @@
         if let Some(version) = version_opt {
             Ok(version)
         } else {
-<<<<<<< HEAD
             throw!(ErrorDetails::NodeVersionNotFound {
-                matching: matching.clone()
-=======
-            throw!(NoNodeVersionFoundError {
                 matching: matching.to_string()
->>>>>>> b4aefb16
             })
         }
     }
@@ -286,40 +262,6 @@
         Ok(fetched)
     }
 
-<<<<<<< HEAD
-    /// Resolves the specified semantic versioning requirements from the public distributor.
-    fn resolve_public(&self, matching: &VersionSpec) -> Fallible<YarnDistro> {
-        let version = match *matching {
-            VersionSpec::Latest => {
-                let mut response: reqwest::Response =
-                    reqwest::get(public_yarn_latest_version().as_str())
-                        .with_context(registry_fetch_error)?;
-                Version::parse(&response.text().unknown()?).unknown()?
-            }
-            VersionSpec::Semver(ref matching) => {
-                let spinner = progress_spinner(&format!(
-                    "Fetching public registry: {}",
-                    public_yarn_version_index()
-                ));
-                let releases: serial::YarnIndex =
-                    reqwest::get(public_yarn_version_index().as_str())
-                        .with_context(registry_fetch_error)?
-                        .json()
-                        .unknown()?;
-                let releases = releases.into_index()?.entries;
-                spinner.finish_and_clear();
-                let version = releases.into_iter().rev().find(|v| matching.matches(v));
-
-                if let Some(version) = version {
-                    version
-                } else {
-                    throw!(ErrorDetails::YarnVersionNotFound {
-                        matching: matching.clone(),
-                    });
-                }
-            }
-            VersionSpec::Exact(ref exact) => exact.clone(),
-=======
     fn resolve_latest(&self, hooks: Option<&ToolHooks<YarnDistro>>) -> Fallible<Version> {
         let url = match hooks {
             Some(&ToolHooks {
@@ -329,7 +271,7 @@
             _ => public_yarn_latest_version(),
         };
         let mut response: reqwest::Response =
-            reqwest::get(&url).with_context(RegistryFetchError::from_error)?;
+            reqwest::get(&url).with_context(registry_fetch_error)?;
         Version::parse(&response.text().unknown()?).unknown()
     }
 
@@ -344,12 +286,11 @@
                 ..
             }) => hook.resolve("releases")?,
             _ => public_yarn_version_index(),
->>>>>>> b4aefb16
         };
 
         let spinner = progress_spinner(&format!("Fetching public registry: {}", url));
         let releases: serial::YarnIndex = reqwest::get(&url)
-            .with_context(RegistryFetchError::from_error)?
+            .with_context(registry_fetch_error)?
             .json()
             .unknown()?;
         let releases = releases.into_index()?.entries;
@@ -359,7 +300,7 @@
         if let Some(version) = version_opt {
             Ok(version)
         } else {
-            throw!(NoYarnVersionFoundError {
+            throw!(ErrorDetails::YarnVersionNotFound {
                 matching: matching.to_string()
             })
         }
@@ -429,12 +370,7 @@
         None => {
             let spinner = progress_spinner(&format!("Fetching public registry: {}", url));
             let mut response: reqwest::Response =
-<<<<<<< HEAD
-                reqwest::get(public_node_version_index().as_str())
-                    .with_context(registry_fetch_error)?;
-=======
-                reqwest::get(url).with_context(RegistryFetchError::from_error)?;
->>>>>>> b4aefb16
+                reqwest::get(url).with_context(registry_fetch_error)?;
             let response_text: String = response.text().unknown()?;
             let cached: NamedTempFile = NamedTempFile::new_in(path::tmp_dir()?).unknown()?;
 
