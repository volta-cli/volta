--- conflicted
+++ resolved
@@ -1,453 +1,413 @@
-use std::fmt;
-
-use failure::Fail;
-use notion_fail::{ExitCode, NotionFail};
-
-use crate::tool::ToolSpec;
-
-#[derive(Debug, Fail)]
-pub enum ErrorDetails {
-    /// Thrown when package tries to install a binary that is already installed.
-    BinaryAlreadyInstalled {
-        bin_name: String,
-        package: String,
-        version: String,
-    },
-
-    BinaryExecError,
-
-    /// Thrown when a binary could not be found in the local inventory
-    BinaryNotFound {
-        name: String,
-    },
-
-    /// Thrown when a user tries to `notion pin` something other than node/yarn/npm.
-    CannotPinPackage,
-
-    CommandNotImplemented {
-        command_name: String,
-    },
-
-    CouldNotDetermineTool,
-
-    CreateDirError {
-        dir: String,
-    },
-
-    /// Thrown when reading dependency package info fails
-    DepPackageReadError,
-
-    DeprecatedCommandError {
-        command: String,
-        advice: String,
-    },
-
-    DownloadToolNetworkError {
-        tool: ToolSpec,
-        from_url: String,
-    },
-
-    FileDeletionError {
-        error: String,
-    },
-
-    InvalidHookCommand {
-        command: String,
-    },
-
-    /// Thrown when BinConfig (read from file) does not contain Platform info.
-    NoBinPlatform {
-        binary: String,
-    },
-
-    /// Thrown when there is no Node version matching a requested semver specifier.
-    NodeVersionNotFound {
-        matching: String,
-    },
-
-    NoGlobalInstalls,
-
-    NoHomeEnvironmentVar,
-
-    NoLocalDataDir,
-
-    /// Thrown when a user tries to install or fetch a package with no executables.
-    NoPackageExecutables,
-
-    /// Thrown when a user tries to pin a Yarn version before pinning a Node version.
-    NoPinnedNodeVersion,
-
-    /// Thrown when the platform (Node version) could not be determined
-    NoPlatform,
-
-    /// Thrown when Yarn is not set in a project
-    NoProjectYarn,
-
-    /// Thrown when the user tries to pin Node or Yarn versions outside of a package.
-    NotInPackage,
-
-    /// Thrown when default Yarn is not set
-    NoUserYarn,
-
-    NoVersionsFound,
-
-    NpxNotAvailable {
-        version: String,
-    },
-
-    PackageConfigNotFound,
-
-    /// Thrown when package install command is not successful.
-    PackageInstallFailed,
-
-    /// Thrown when there is an error fetching package metadata
-    PackageMetadataFetchError {
-        from_url: String,
-    },
-
-    /// Thrown when parsing a package manifest fails
-    PackageParseError {
-        file: String,
-    },
-
-<<<<<<< HEAD
-    /// Thrown when reading a package manifest fails
-=======
-    PackageNotInstalled {
-        package: String,
-    },
-
->>>>>>> 337d9821
-    PackageReadError {
-        file: String,
-    },
-
-    /// Thrown when a package has been unpacked but is not formed correctly.
-    PackageUnpackError,
-
-    /// Thrown when there is no package version matching a requested semver specifier.
-    PackageVersionNotFound {
-        name: String,
-        matching: String,
-    },
-
-    PathError,
-
-    /// Thrown when the public registry for Node or Yarn could not be downloaded.
-    RegistryFetchError {
-        tool: String,
-        from_url: String,
-    },
-
-    /// Thrown when Notion is unable to create a shim
-    ShimCreateError {
-        name: String,
-    },
-
-    /// Thrown when trying to remove a built-in shim (`node`, `yarn`, etc.)
-    ShimRemoveBuiltInError {
-        name: String,
-    },
-
-    /// Thrown when Notion is unable to remove a shim
-    ShimRemoveError {
-        name: String,
-    },
-
-    ToolNotImplemented,
-
-    /// Thrown when the shell name specified in the Notion environment is not supported.
-    UnrecognizedShell {
-        name: String,
-    },
-
-    /// Thrown when the postscript file was not specified in the Notion environment.
-    UnspecifiedPostscript,
-
-    /// Thrown when the shell name was not specified in the Notion environment.
-    UnspecifiedShell,
-
-    VersionParseError {
-        version: String,
-    },
-
-    /// Thrown when there is an error fetching the latest version of Yarn
-    YarnLatestFetchError {
-        from_url: String,
-    },
-
-    /// Thrown when there is no Yarn version matching a requested semver specifier.
-    YarnVersionNotFound {
-        matching: String,
-    },
-}
-
-impl fmt::Display for ErrorDetails {
-    fn fmt(&self, f: &mut fmt::Formatter) -> fmt::Result {
-        match self {
-            ErrorDetails::BinaryAlreadyInstalled {
-                bin_name,
-                package,
-                version,
-            } => write!(
-                f,
-                "Conflict with bin '{}' already installed by '{}' version {}",
-                bin_name, package, version
-            ),
-            ErrorDetails::BinaryExecError => write!(f, "Could not execute command.
-
-See `notion help install` and `notion help pin` for info about making tools available."),
-            ErrorDetails::BinaryNotFound { name } => write!(f, r#"Could not find executable "{}"
-
-Use `notion install` to add a package to your toolchain (see `notion help install` for more info)."#, name),
-            ErrorDetails::CannotPinPackage => {
-                write!(f, "Only node, yarn, and npm can be pinned in a project")
-            }
-            ErrorDetails::CommandNotImplemented { command_name } => {
-                write!(f, "command `{}` is not yet implemented", command_name)
-            }
-            ErrorDetails::CouldNotDetermineTool => write!(f, "Tool name could not be determined"),
-            ErrorDetails::CreateDirError { dir } => {
-                write!(f, "Could not create directory {}
-
-Please ensure that you have the correct permissions.", dir)
-            }
-            ErrorDetails::DepPackageReadError => {
-                write!(f, "Could not read package info for dependencies.
-
-Please ensure that all dependencies have been installed.")
-            }
-            ErrorDetails::DeprecatedCommandError { command, advice } => {
-                write!(f, "The subcommand `{}` is deprecated.\n{}", command, advice)
-            }
-            ErrorDetails::DownloadToolNetworkError { tool, from_url } => write!(
-                f,
-                "Could not download {}
-from {}
-
-Please verify your internet connection and ensure the correct version is specified.",
-                tool, from_url
-            ),
-<<<<<<< HEAD
-            ErrorDetails::InvalidHookCommand { command } => {
-                write!(f, "Invalid hook command: '{}'", command)
-            }
-=======
-            ErrorDetails::DownloadToolNotFound { tool } => write!(f, "{} not found", tool),
-            ErrorDetails::FileDeletionError { error } => write!(f, "Error deleting file: {}", error),
-            ErrorDetails::InvalidHookCommand { command } => write!(f, "Invalid hook command: '{}'", command),
->>>>>>> 337d9821
-            ErrorDetails::NoBinPlatform { binary } => {
-                write!(f, "Platform info for executable `{}` is missing", binary)
-            }
-            ErrorDetails::NodeVersionNotFound { matching } => write!(
-                f,
-                r#"Could not find Node version matching "{}" in the version registry.
-
-Please verify that the version is correct."#,
-                matching
-            ),
-            ErrorDetails::NoGlobalInstalls => write!(
-                f,
-                "Global package installs are not recommended.
-
-Use `notion install` to add a package to your toolchain (see `notion help install` for more info)."
-            ),
-            ErrorDetails::NoHomeEnvironmentVar => {
-                write!(f, "environment variable 'HOME' is not set")
-            }
-            ErrorDetails::NoLocalDataDir => write!(f, "Windows LocalAppData directory not found"),
-            ErrorDetails::NoPackageExecutables => {
-                write!(f, "Package has no binaries or executables - nothing to do")
-            }
-            ErrorDetails::NoPinnedNodeVersion => write!(
-                f,
-                "Cannot pin Yarn because the Node version is not pinned in this project.
-
-Use `notion pin node` to pin Node first, then pin a Yarn version."
-            ),
-            ErrorDetails::NoPlatform => write!(
-                f,
-                "Could not determine Node version.
-
-Use `notion pin node` to select a version for a project.
-Use `notion install node` to select a default version."
-            ),
-            ErrorDetails::NoProjectYarn => write!(
-                f,
-                "No Yarn version found in this project.
-
-Use `notion pin yarn` to select a version (see `notion help pin` for more info)."
-            ),
-            ErrorDetails::NotInPackage => write!(f, "Not in a node package"),
-            ErrorDetails::NoUserYarn => write!(
-                f,
-                "Could not determine Yarn version.
-
-Use `notion install yarn` to select a default version (see `notion help install for more info)."
-            ),
-            ErrorDetails::NoVersionsFound => write!(f, "no versions found"),
-<<<<<<< HEAD
-            ErrorDetails::NpxNotAvailable { version } => write!(
-                f,
-                "'npx' is only available with npm >= 5.2.0
-
-This project is configured to use version {} of npm.",
-                version
-            ),
-            // Confirming permissions is a Weak CTA in this case, but it seems the most likely error vector
-            ErrorDetails::PackageInstallFailed => write!(f, "Could not install package dependencies.
-
-Please ensure you have correct permissions to the Notion directory."),
-            ErrorDetails::PackageMetadataFetchError { from_url } => write!(
-                f,
-                "Could not download package metadata
-from {}
-
-Please verify your internet connection.",
-                from_url
-            ),
-            ErrorDetails::PackageParseError { file } => {
-                write!(f, "Could not parse project manifest
-at {}
-
-Please ensure that the file is correctly formatted.", file)
-            },
-            ErrorDetails::PackageReadError { file } => {
-                write!(f, "Could not read project manifest
-from {}
-
-Please ensure that the file exists.", file)
-=======
-            ErrorDetails::NpxNotAvailable { version } => write!(f, r#"
-'npx' is only available with npm >= 5.2.0
-
-This project is configured to use version {} of npm."#, version),
-            ErrorDetails::PackageConfigNotFound => write!(f, "Package config file not found"),
-            ErrorDetails::PackageInstallFailed { cmd, status } => write!(f, "Command `{}` failed with status {}", cmd, status),
-            ErrorDetails::PackageInstallIoError { error } => write!(f, "Error executing package install command: {}", error),
-            ErrorDetails::PackageNotInstalled { package } => write!(f, "Package `{}` is not installed", package),
-            ErrorDetails::PackageReadError { error } => {
-                write!(f, "Could not read package info: {}", error)
->>>>>>> 337d9821
-            }
-            ErrorDetails::PackageUnpackError => write!(
-                f,
-                "Package unpack error: Could not determine unpack directory name"
-            ),
-            ErrorDetails::PackageVersionNotFound { name, matching } => write!(
-                f,
-                r#"Could not find {} version matching "{}" in the package registry.
-
-Please verify that the version is correct."#,
-                name, matching
-            ),
-            ErrorDetails::PathError => write!(f, "`path` internal error"),
-            ErrorDetails::RegistryFetchError { tool, from_url } => write!(
-                f,
-                "Could not download {} version registry
-from {}
-
-Please verify your internet connection.",
-                tool, from_url
-            ),
-            ErrorDetails::ShimCreateError { name } => write!(f, r#"Could not create shim for "{}"
-
-Please ensure you have correct permissions to the Notion directory."#, name),
-            // This case does not have a CTA as there is no avenue to allow users to remove built-in shims
-            ErrorDetails::ShimRemoveBuiltInError { name } => write!(f, r#"Cannot remove built-in shim for "{}""#, name),
-            ErrorDetails::ShimRemoveError { name } => write!(f, r#"Could not remove shim for "{}"
-
-Please ensure you have correct permissions to the Notion directory."#, name),
-            ErrorDetails::ToolNotImplemented => write!(f, "this tool is not yet implemented"),
-            ErrorDetails::UnrecognizedShell { name } => write!(f, "Unrecognized shell: {}", name),
-            ErrorDetails::UnspecifiedPostscript => {
-                write!(f, "Notion postscript file not specified")
-            }
-            ErrorDetails::UnspecifiedShell => write!(f, "Notion shell not specified"),
-            ErrorDetails::VersionParseError { version } => write!(f, r#"Could not parse version "{}"
-
-Please verify the intended version."#, version),
-            ErrorDetails::YarnLatestFetchError { from_url } => write!(
-                f,
-                "Could not fetch latest version of Yarn
-from {}
-
-Please verify your internet connection.",
-                from_url
-            ),
-            ErrorDetails::YarnVersionNotFound { matching } => write!(
-                f,
-                r#"Could not find Yarn version matching "{}" in the version registry.
-
-Please verify that the version is correct."#,
-                matching
-            ),
-        }
-    }
-}
-
-impl NotionFail for ErrorDetails {
-    fn exit_code(&self) -> ExitCode {
-        match self {
-            ErrorDetails::BinaryAlreadyInstalled { .. } => ExitCode::FileSystemError,
-            ErrorDetails::BinaryExecError => ExitCode::ExecutionFailure,
-            ErrorDetails::BinaryNotFound { .. } => ExitCode::ExecutableNotFound,
-            ErrorDetails::CannotPinPackage => ExitCode::InvalidArguments,
-            ErrorDetails::CommandNotImplemented { .. } => ExitCode::NotYetImplemented,
-            ErrorDetails::CouldNotDetermineTool => ExitCode::UnknownError,
-            ErrorDetails::CreateDirError { .. } => ExitCode::FileSystemError,
-            ErrorDetails::DepPackageReadError => ExitCode::FileSystemError,
-            ErrorDetails::DeprecatedCommandError { .. } => ExitCode::InvalidArguments,
-            ErrorDetails::DownloadToolNetworkError { .. } => ExitCode::NetworkError,
-<<<<<<< HEAD
-=======
-            ErrorDetails::DownloadToolNotFound { .. } => ExitCode::NoVersionMatch,
-            ErrorDetails::FileDeletionError { .. } => ExitCode::FileSystemError,
->>>>>>> 337d9821
-            ErrorDetails::InvalidHookCommand { .. } => ExitCode::UnknownError,
-            ErrorDetails::NoBinPlatform { .. } => ExitCode::ExecutionFailure,
-            ErrorDetails::NodeVersionNotFound { .. } => ExitCode::NoVersionMatch,
-            ErrorDetails::NoGlobalInstalls => ExitCode::InvalidArguments,
-            ErrorDetails::NoHomeEnvironmentVar => ExitCode::EnvironmentError,
-            ErrorDetails::NoLocalDataDir => ExitCode::EnvironmentError,
-            ErrorDetails::NoPackageExecutables { .. } => ExitCode::InvalidArguments,
-            ErrorDetails::NoPinnedNodeVersion => ExitCode::ConfigurationError,
-            ErrorDetails::NoPlatform => ExitCode::ConfigurationError,
-            ErrorDetails::NoProjectYarn => ExitCode::ConfigurationError,
-            ErrorDetails::NotInPackage => ExitCode::ConfigurationError,
-            ErrorDetails::NoUserYarn => ExitCode::ConfigurationError,
-            ErrorDetails::NoVersionsFound => ExitCode::NoVersionMatch,
-            ErrorDetails::NpxNotAvailable { .. } => ExitCode::ExecutableNotFound,
-<<<<<<< HEAD
-            ErrorDetails::PackageInstallFailed => ExitCode::FileSystemError,
-            ErrorDetails::PackageMetadataFetchError { .. } => ExitCode::NetworkError,
-            ErrorDetails::PackageParseError { .. } => ExitCode::ConfigurationError,
-=======
-            ErrorDetails::PackageConfigNotFound => ExitCode::NoVersionMatch,
-            ErrorDetails::PackageInstallFailed { .. } => ExitCode::FileSystemError,
-            ErrorDetails::PackageInstallIoError { .. } => ExitCode::FileSystemError,
-            ErrorDetails::PackageNotInstalled { .. } => ExitCode::NoVersionMatch,
->>>>>>> 337d9821
-            ErrorDetails::PackageReadError { .. } => ExitCode::FileSystemError,
-            ErrorDetails::PackageUnpackError => ExitCode::ConfigurationError,
-            ErrorDetails::PackageVersionNotFound { .. } => ExitCode::NoVersionMatch,
-            ErrorDetails::PathError => ExitCode::UnknownError,
-            ErrorDetails::RegistryFetchError { .. } => ExitCode::NetworkError,
-            ErrorDetails::ShimCreateError { .. } => ExitCode::FileSystemError,
-            ErrorDetails::ShimRemoveBuiltInError { .. } => ExitCode::InvalidArguments,
-            ErrorDetails::ShimRemoveError { .. } => ExitCode::FileSystemError,
-            ErrorDetails::ToolNotImplemented => ExitCode::ExecutableNotFound,
-            ErrorDetails::UnrecognizedShell { .. } => ExitCode::EnvironmentError,
-            ErrorDetails::UnspecifiedPostscript => ExitCode::EnvironmentError,
-            ErrorDetails::UnspecifiedShell => ExitCode::EnvironmentError,
-            ErrorDetails::VersionParseError { .. } => ExitCode::NoVersionMatch,
-            ErrorDetails::YarnLatestFetchError { .. } => ExitCode::NetworkError,
-            ErrorDetails::YarnVersionNotFound { .. } => ExitCode::NoVersionMatch,
-        }
-    }
-
-    fn is_user_friendly(&self) -> bool {
-        true
-    }
-}
+use std::fmt;
+
+use failure::Fail;
+use notion_fail::{ExitCode, NotionFail};
+
+use crate::tool::ToolSpec;
+
+#[derive(Debug, Fail)]
+pub enum ErrorDetails {
+    /// Thrown when package tries to install a binary that is already installed.
+    BinaryAlreadyInstalled {
+        bin_name: String,
+        package: String,
+        version: String,
+    },
+
+    BinaryExecError,
+
+    /// Thrown when a binary could not be found in the local inventory
+    BinaryNotFound {
+        name: String,
+    },
+
+    /// Thrown when a user tries to `notion pin` something other than node/yarn/npm.
+    CannotPinPackage,
+
+    CommandNotImplemented {
+        command_name: String,
+    },
+
+    CouldNotDetermineTool,
+
+    CreateDirError {
+        dir: String,
+    },
+
+    /// Thrown when reading dependency package info fails
+    DepPackageReadError,
+
+    DeprecatedCommandError {
+        command: String,
+        advice: String,
+    },
+
+    DownloadToolNetworkError {
+        tool: ToolSpec,
+        from_url: String,
+    },
+
+    FileDeletionError {
+        error: String,
+    },
+
+    InvalidHookCommand {
+        command: String,
+    },
+
+    /// Thrown when BinConfig (read from file) does not contain Platform info.
+    NoBinPlatform {
+        binary: String,
+    },
+
+    /// Thrown when there is no Node version matching a requested semver specifier.
+    NodeVersionNotFound {
+        matching: String,
+    },
+
+    NoGlobalInstalls,
+
+    NoHomeEnvironmentVar,
+
+    NoLocalDataDir,
+
+    /// Thrown when a user tries to install or fetch a package with no executables.
+    NoPackageExecutables,
+
+    /// Thrown when a user tries to pin a Yarn version before pinning a Node version.
+    NoPinnedNodeVersion,
+
+    /// Thrown when the platform (Node version) could not be determined
+    NoPlatform,
+
+    /// Thrown when Yarn is not set in a project
+    NoProjectYarn,
+
+    /// Thrown when the user tries to pin Node or Yarn versions outside of a package.
+    NotInPackage,
+
+    /// Thrown when default Yarn is not set
+    NoUserYarn,
+
+    NoVersionsFound,
+
+    NpxNotAvailable {
+        version: String,
+    },
+
+    /// Thrown when package install command is not successful.
+    PackageInstallFailed,
+
+    /// Thrown when there is an error fetching package metadata
+    PackageMetadataFetchError {
+        from_url: String,
+    },
+
+    /// Thrown when parsing a package manifest fails
+    PackageParseError {
+        file: String,
+    },
+
+    /// Thrown when reading a package manifest fails
+    PackageReadError {
+        file: String,
+    },
+
+    /// Thrown when a package has been unpacked but is not formed correctly.
+    PackageUnpackError,
+
+    /// Thrown when there is no package version matching a requested semver specifier.
+    PackageVersionNotFound {
+        name: String,
+        matching: String,
+    },
+
+    PathError,
+
+    /// Thrown when the public registry for Node or Yarn could not be downloaded.
+    RegistryFetchError {
+        tool: String,
+        from_url: String,
+    },
+
+    /// Thrown when Notion is unable to create a shim
+    ShimCreateError {
+        name: String,
+    },
+
+    /// Thrown when trying to remove a built-in shim (`node`, `yarn`, etc.)
+    ShimRemoveBuiltInError {
+        name: String,
+    },
+
+    /// Thrown when Notion is unable to remove a shim
+    ShimRemoveError {
+        name: String,
+    },
+
+    ToolNotImplemented,
+
+    /// Thrown when the shell name specified in the Notion environment is not supported.
+    UnrecognizedShell {
+        name: String,
+    },
+
+    /// Thrown when the postscript file was not specified in the Notion environment.
+    UnspecifiedPostscript,
+
+    /// Thrown when the shell name was not specified in the Notion environment.
+    UnspecifiedShell,
+
+    VersionParseError {
+        version: String,
+    },
+
+    /// Thrown when there is an error fetching the latest version of Yarn
+    YarnLatestFetchError {
+        from_url: String,
+    },
+
+    /// Thrown when there is no Yarn version matching a requested semver specifier.
+    YarnVersionNotFound {
+        matching: String,
+    },
+}
+
+impl fmt::Display for ErrorDetails {
+    fn fmt(&self, f: &mut fmt::Formatter) -> fmt::Result {
+        match self {
+            ErrorDetails::BinaryAlreadyInstalled {
+                bin_name,
+                package,
+                version,
+            } => write!(
+                f,
+                "Conflict with bin '{}' already installed by '{}' version {}",
+                bin_name, package, version
+            ),
+            ErrorDetails::BinaryExecError => write!(f, "Could not execute command.
+
+See `notion help install` and `notion help pin` for info about making tools available."),
+            ErrorDetails::BinaryNotFound { name } => write!(f, r#"Could not find executable "{}"
+
+Use `notion install` to add a package to your toolchain (see `notion help install` for more info)."#, name),
+            ErrorDetails::CannotPinPackage => {
+                write!(f, "Only node, yarn, and npm can be pinned in a project")
+            }
+            ErrorDetails::CommandNotImplemented { command_name } => {
+                write!(f, "command `{}` is not yet implemented", command_name)
+            }
+            ErrorDetails::CouldNotDetermineTool => write!(f, "Tool name could not be determined"),
+            ErrorDetails::CreateDirError { dir } => {
+                write!(f, "Could not create directory {}
+
+Please ensure that you have the correct permissions.", dir)
+            }
+            ErrorDetails::DepPackageReadError => {
+                write!(f, "Could not read package info for dependencies.
+
+Please ensure that all dependencies have been installed.")
+            }
+            ErrorDetails::DeprecatedCommandError { command, advice } => {
+                write!(f, "The subcommand `{}` is deprecated.\n{}", command, advice)
+            }
+            ErrorDetails::DownloadToolNetworkError { tool, from_url } => write!(
+                f,
+                "Could not download {}
+from {}
+
+Please verify your internet connection and ensure the correct version is specified.",
+                tool, from_url
+            ),
+            ErrorDetails::FileDeletionError { error } => write!(f, "Error deleting file: {}", error),
+            ErrorDetails::InvalidHookCommand { command } => write!(f, "Invalid hook command: '{}'", command),
+            ErrorDetails::NoBinPlatform { binary } => {
+                write!(f, "Platform info for executable `{}` is missing", binary)
+            }
+            ErrorDetails::NodeVersionNotFound { matching } => write!(
+                f,
+                r#"Could not find Node version matching "{}" in the version registry.
+
+Please verify that the version is correct."#,
+                matching
+            ),
+            ErrorDetails::NoGlobalInstalls => write!(
+                f,
+                "Global package installs are not recommended.
+
+Use `notion install` to add a package to your toolchain (see `notion help install` for more info)."
+            ),
+            ErrorDetails::NoHomeEnvironmentVar => {
+                write!(f, "environment variable 'HOME' is not set")
+            }
+            ErrorDetails::NoLocalDataDir => write!(f, "Windows LocalAppData directory not found"),
+            ErrorDetails::NoPackageExecutables => {
+                write!(f, "Package has no binaries or executables - nothing to do")
+            }
+            ErrorDetails::NoPinnedNodeVersion => write!(
+                f,
+                "Cannot pin Yarn because the Node version is not pinned in this project.
+
+Use `notion pin node` to pin Node first, then pin a Yarn version."
+            ),
+            ErrorDetails::NoPlatform => write!(
+                f,
+                "Could not determine Node version.
+
+Use `notion pin node` to select a version for a project.
+Use `notion install node` to select a default version."
+            ),
+            ErrorDetails::NoProjectYarn => write!(
+                f,
+                "No Yarn version found in this project.
+
+Use `notion pin yarn` to select a version (see `notion help pin` for more info)."
+            ),
+            ErrorDetails::NotInPackage => write!(f, "Not in a node package"),
+            ErrorDetails::NoUserYarn => write!(
+                f,
+                "Could not determine Yarn version.
+
+Use `notion install yarn` to select a default version (see `notion help install for more info)."
+            ),
+            ErrorDetails::NoVersionsFound => write!(f, "no versions found"),
+            ErrorDetails::NpxNotAvailable { version } => write!(
+                f,
+                "'npx' is only available with npm >= 5.2.0
+
+This project is configured to use version {} of npm.",
+                version
+            ),
+            // Confirming permissions is a Weak CTA in this case, but it seems the most likely error vector
+            ErrorDetails::PackageInstallFailed => write!(f, "Could not install package dependencies.
+
+Please ensure you have correct permissions to the Notion directory."),
+            ErrorDetails::PackageMetadataFetchError { from_url } => write!(
+                f,
+                "Could not download package metadata
+from {}
+
+Please verify your internet connection.",
+                from_url
+            ),
+            ErrorDetails::PackageParseError { file } => {
+                write!(f, "Could not parse project manifest
+at {}
+
+Please ensure that the file is correctly formatted.", file)
+            },
+            ErrorDetails::PackageReadError { file } => {
+                write!(f, "Could not read project manifest
+from {}
+
+Please ensure that the file exists.", file)
+            }
+            ErrorDetails::PackageUnpackError => write!(
+                f,
+                "Package unpack error: Could not determine unpack directory name"
+            ),
+            ErrorDetails::PackageVersionNotFound { name, matching } => write!(
+                f,
+                r#"Could not find {} version matching "{}" in the package registry.
+
+Please verify that the version is correct."#,
+                name, matching
+            ),
+            ErrorDetails::PathError => write!(f, "`path` internal error"),
+            ErrorDetails::RegistryFetchError { tool, from_url } => write!(
+                f,
+                "Could not download {} version registry
+from {}
+
+Please verify your internet connection.",
+                tool, from_url
+            ),
+            ErrorDetails::ShimCreateError { name } => write!(f, r#"Could not create shim for "{}"
+
+Please ensure you have correct permissions to the Notion directory."#, name),
+            // This case does not have a CTA as there is no avenue to allow users to remove built-in shims
+            ErrorDetails::ShimRemoveBuiltInError { name } => write!(f, r#"Cannot remove built-in shim for "{}""#, name),
+            ErrorDetails::ShimRemoveError { name } => write!(f, r#"Could not remove shim for "{}"
+
+Please ensure you have correct permissions to the Notion directory."#, name),
+            ErrorDetails::ToolNotImplemented => write!(f, "this tool is not yet implemented"),
+            ErrorDetails::UnrecognizedShell { name } => write!(f, "Unrecognized shell: {}", name),
+            ErrorDetails::UnspecifiedPostscript => {
+                write!(f, "Notion postscript file not specified")
+            }
+            ErrorDetails::UnspecifiedShell => write!(f, "Notion shell not specified"),
+            ErrorDetails::VersionParseError { version } => write!(f, r#"Could not parse version "{}"
+
+Please verify the intended version."#, version),
+            ErrorDetails::YarnLatestFetchError { from_url } => write!(
+                f,
+                "Could not fetch latest version of Yarn
+from {}
+
+Please verify your internet connection.",
+                from_url
+            ),
+            ErrorDetails::YarnVersionNotFound { matching } => write!(
+                f,
+                r#"Could not find Yarn version matching "{}" in the version registry.
+
+Please verify that the version is correct."#,
+                matching
+            ),
+        }
+    }
+}
+
+impl NotionFail for ErrorDetails {
+    fn exit_code(&self) -> ExitCode {
+        match self {
+            ErrorDetails::BinaryAlreadyInstalled { .. } => ExitCode::FileSystemError,
+            ErrorDetails::BinaryExecError => ExitCode::ExecutionFailure,
+            ErrorDetails::BinaryNotFound { .. } => ExitCode::ExecutableNotFound,
+            ErrorDetails::CannotPinPackage => ExitCode::InvalidArguments,
+            ErrorDetails::CommandNotImplemented { .. } => ExitCode::NotYetImplemented,
+            ErrorDetails::CouldNotDetermineTool => ExitCode::UnknownError,
+            ErrorDetails::CreateDirError { .. } => ExitCode::FileSystemError,
+            ErrorDetails::DepPackageReadError => ExitCode::FileSystemError,
+            ErrorDetails::DeprecatedCommandError { .. } => ExitCode::InvalidArguments,
+            ErrorDetails::DownloadToolNetworkError { .. } => ExitCode::NetworkError,
+            ErrorDetails::FileDeletionError { .. } => ExitCode::FileSystemError,
+            ErrorDetails::InvalidHookCommand { .. } => ExitCode::UnknownError,
+            ErrorDetails::NoBinPlatform { .. } => ExitCode::ExecutionFailure,
+            ErrorDetails::NodeVersionNotFound { .. } => ExitCode::NoVersionMatch,
+            ErrorDetails::NoGlobalInstalls => ExitCode::InvalidArguments,
+            ErrorDetails::NoHomeEnvironmentVar => ExitCode::EnvironmentError,
+            ErrorDetails::NoLocalDataDir => ExitCode::EnvironmentError,
+            ErrorDetails::NoPackageExecutables { .. } => ExitCode::InvalidArguments,
+            ErrorDetails::NoPinnedNodeVersion => ExitCode::ConfigurationError,
+            ErrorDetails::NoPlatform => ExitCode::ConfigurationError,
+            ErrorDetails::NoProjectYarn => ExitCode::ConfigurationError,
+            ErrorDetails::NotInPackage => ExitCode::ConfigurationError,
+            ErrorDetails::NoUserYarn => ExitCode::ConfigurationError,
+            ErrorDetails::NoVersionsFound => ExitCode::NoVersionMatch,
+            ErrorDetails::NpxNotAvailable { .. } => ExitCode::ExecutableNotFound,
+            ErrorDetails::PackageInstallFailed => ExitCode::FileSystemError,
+            ErrorDetails::PackageMetadataFetchError { .. } => ExitCode::NetworkError,
+            ErrorDetails::PackageParseError { .. } => ExitCode::ConfigurationError,
+            ErrorDetails::PackageReadError { .. } => ExitCode::FileSystemError,
+            ErrorDetails::PackageUnpackError => ExitCode::ConfigurationError,
+            ErrorDetails::PackageVersionNotFound { .. } => ExitCode::NoVersionMatch,
+            ErrorDetails::PathError => ExitCode::UnknownError,
+            ErrorDetails::RegistryFetchError { .. } => ExitCode::NetworkError,
+            ErrorDetails::ShimCreateError { .. } => ExitCode::FileSystemError,
+            ErrorDetails::ShimRemoveBuiltInError { .. } => ExitCode::InvalidArguments,
+            ErrorDetails::ShimRemoveError { .. } => ExitCode::FileSystemError,
+            ErrorDetails::ToolNotImplemented => ExitCode::ExecutableNotFound,
+            ErrorDetails::UnrecognizedShell { .. } => ExitCode::EnvironmentError,
+            ErrorDetails::UnspecifiedPostscript => ExitCode::EnvironmentError,
+            ErrorDetails::UnspecifiedShell => ExitCode::EnvironmentError,
+            ErrorDetails::VersionParseError { .. } => ExitCode::NoVersionMatch,
+            ErrorDetails::YarnLatestFetchError { .. } => ExitCode::NetworkError,
+            ErrorDetails::YarnVersionNotFound { .. } => ExitCode::NoVersionMatch,
+        }
+    }
+
+    fn is_user_friendly(&self) -> bool {
+        true
+    }
+}